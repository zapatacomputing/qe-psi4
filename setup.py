--- conflicted
+++ resolved
@@ -28,8 +28,6 @@
     ],
     setup_requires=["setuptools_scm~=6.0"],
     install_requires=["openfermion>=1.0.0", "numpy>=1.20"],
-<<<<<<< HEAD
     extras_require=extras,
-=======
->>>>>>> ece3f053
+
 )